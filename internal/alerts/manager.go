--- conflicted
+++ resolved
@@ -38,11 +38,7 @@
 
 	if triggered {
 		if current == nil {
-<<<<<<< HEAD
-			//  NEW firing
-=======
 			// NEW firing
->>>>>>> c0e12dbe
 			inst := &model.AlertInstance{
 				RuleID:     rule.ID,
 				EndpointID: meta.EndpointID,
